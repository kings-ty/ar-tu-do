--- conflicted
+++ resolved
@@ -12,17 +12,9 @@
         std::move(std::make_unique<DriveParametersSource>(&this->m_node_handle, TOPIC_DRIVE_PARAMETERS_KEYBOARD,
                                                           callback, DriveMode::MANUAL, ros::Duration(0.1))),
         std::move(std::make_unique<DriveParametersSource>(&this->m_node_handle, TOPIC_DRIVE_PARAMETERS_JOYSTICK,
-<<<<<<< HEAD
-                                                          callback, DriveMode::MANUAL, 0.1)),
-        std::move(std::make_unique<DriveParametersSource>(&this->m_node_handle, TOPIC_DRIVE_PARAMETERS_WALLFOLLOWING,
-                                                          callback, DriveMode::AUTONOMOUS, 0.1)),
-        std::move(std::make_unique<DriveParametersSource>(&this->m_node_handle, TOPIC_DRIVE_PARAMETERS_NAVIGATIONSTACK,
-                                                          callback, DriveMode::AUTONOMOUS, 0.1)),
-=======
                                                           callback, DriveMode::MANUAL, ros::Duration(0.1))),
         std::move(std::make_unique<DriveParametersSource>(&this->m_node_handle, TOPIC_DRIVE_PARAMETERS_AUTONOMOUS,
                                                           callback, DriveMode::AUTONOMOUS, ros::Duration(0.1))),
->>>>>>> 16707107
     };
     this->m_drive_mode_subscriber =
         this->m_node_handle.subscribe<std_msgs::Int32>(TOPIC_DRIVE_MODE, 1,
