--- conflicted
+++ resolved
@@ -97,21 +97,13 @@
     <gravity>true</gravity>
     <sensor name="imu_sensor" type="imu">
       <always_on>true</always_on>
-<<<<<<< HEAD
-      <update_rate>10000</update_rate>
-=======
       <update_rate>200</update_rate>
->>>>>>> 16707107
       <visualize>true</visualize>
       <topic>__default_topic__</topic>
       <plugin filename="libgazebo_ros_imu_sensor.so" name="imu_plugin">
         <topicName>imu</topicName>
         <bodyName>imu_link</bodyName>
-<<<<<<< HEAD
-        <updateRateHZ>1000.0</updateRateHZ>
-=======
         <updateRateHZ>100.0</updateRateHZ>
->>>>>>> 16707107
         <gaussianNoise>0.0</gaussianNoise>
         <xyzOffset>0 0 0</xyzOffset>
         <rpyOffset>0 0 0</rpyOffset>
