--- conflicted
+++ resolved
@@ -13,17 +13,10 @@
 
 enum class Keycode : int
 {
-<<<<<<< HEAD
-    A = 119,
-    W = 97,
-    S = 115,
-    D = 100,
-=======
     W     = 119,
     A     = 97,
     S     = 115,
     D     = 100,
->>>>>>> a01ce73b
     SPACE = 32
 };
 
